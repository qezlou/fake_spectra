/* Copyright (c) 2009, Simeon Bird <spb41@cam.ac.uk>
 *               Based on code (c) 2005 by J. Bolton
 *
 * Permission to use, copy, modify, and/or distribute this software for any
 * purpose with or without fee is hereby granted, provided that the above
 * copyright notice and this permission notice appear in all copies.
 * 
 * THE SOFTWARE IS PROVIDED "AS IS" AND THE AUTHOR DISCLAIMS ALL WARRANTIES
 * WITH REGARD TO THIS SOFTWARE INCLUDING ALL IMPLIED WARRANTIES OF
 * MERCHANTABILITY AND FITNESS. IN NO EVENT SHALL THE AUTHOR BE LIABLE FOR
 * ANY SPECIAL, DIRECT, INDIRECT, OR CONSEQUENTIAL DAMAGES OR ANY DAMAGES
 * WHATSOEVER RESULTING FROM LOSS OF USE, DATA OR PROFITS, WHETHER IN AN
 * ACTION OF CONTRACT, NEGLIGENCE OR OTHER TORTIOUS ACTION, ARISING OUT OF
 * OR IN CONNECTION WITH THE USE OR PERFORMANCE OF THIS SOFTWARE. */

#include <math.h>
#include "global_vars.h"
#include "parameters.h"

/* this routine loads particle data from Gadget's default
 * binary file format. (A snapshot may be distributed
 * into multiple files. */
<<<<<<< HEAD
int load_snapshot(char *fname, int files, int old)
=======
int load_snapshot(char *fname, int files, pdata *P)
>>>>>>> 46ebf6bb
{
  FILE *fd;
  gadget_header *headers;
  int i,k,n,NumRead,ntot_withmasses=0;
  int NumPart[6]={0,0,0,0,0,0};
  /*Loop over the headers first, to get totals, then loop over data*/
  headers=malloc(files*sizeof(struct io_header_1));
  if(!headers)
  {
    fprintf(stderr, "Error allocating memory for headers.\n");
    exit(1);
  }
  /*First read all the headers, allocate some memory and work out the totals.*/
  for(i=0; i<files; i++)
  {
    char buf[200];
    if(files>1)
      sprintf(buf,"%s.%d",fname,i);
    else
      sprintf(buf,"%s",fname);
    
    if(!(fd=fopen(buf,"r")))
     {
   		fprintf(stderr,"Error opening file %s for reading!\n", buf);
   		exit(1);
     }
     if(!read_gadget_head(headers+i, fd, old))
     {
   		fprintf(stderr,"Error reading file header!\n");
   		exit(1);
     }
     //By now we should have the header data.
     fclose(fd);
  }
  atime= headers[0].time;
  redshift= headers[0].redshift;
  box100 = headers[0].BoxSize;
  omega0 = headers[0].Omega0;
  omegaL = headers[0].OmegaLambda;
  h100 = headers[0].HubbleParam;
  /*Check that the headers all match*/
  for(i=0; i<files; i++)
  {
    /*Load in the number of different particle types
     * NumPart[k] holds the total number of particles of that type*/
    for(k=0; k<6; k++)
        NumPart[k] += headers[i].npart[k]; /* Total particle number */
    if(!NumPart[PARTTYPE])
      {
        fprintf(stderr, "No particles of type  %d! Exiting.\n\n",PARTTYPE);
        exit(1);
      }
    for(k=0; k<6; k++)
        if(headers[i].mass[k]==0 && headers[i].npart[k])
          ntot_withmasses+= headers[i].npart[k];
    if(atime != headers[i].time ||
       redshift!= headers[i].redshift ||
       box100 != headers[i].BoxSize ||
       omega0 != headers[i].Omega0 ||
       omegaL != headers[i].OmegaLambda ||
       h100 != headers[i].HubbleParam  || 
       headers[i].mass[1] !=headers[0].mass[1] ) 
       {
            fprintf(stderr, "Error. File headers are inconsistent.\n");
            exit(4);
       }
  }
  printf("NumPart=[%d,%d,%d,%d,%d,%d], ",NumPart[0],NumPart[1],NumPart[2],NumPart[3],NumPart[4],NumPart[5]);
  printf("Masses=[%g %g %g %g %g %g], ",headers[0].mass[0],headers[0].mass[1],headers[0].mass[2],headers[0].mass[3],headers[0].mass[4],headers[0].mass[5]);
  printf("Particles with mass = %d\n\n",ntot_withmasses);
  printf("Redshift=%g, Ω_M=%g Ω_L=%g\n",redshift,omega0,omegaL);
  printf("Expansion factor = %f\n",atime);
  printf("Hubble = %g Box=%g \n",h100,box100);

  if(!(alloc_parts(P,NumPart[PARTTYPE])))
  {
    fprintf(stderr,"failed to allocate memory.\n\n");
    exit(1);
  }
  for(i=0, NumRead=0; i<files; i++)
  {
    char buf[200];
    int Nstart=0;
    int Ntype=0;
    if(files>1)
      sprintf(buf,"%s.%d",fname,i);
    else
      sprintf(buf,"%s",fname);
    
    printf("\nReading file : %s\n", buf);
    if(!(fd=fopen(buf,"r")))
    {
      fprintf(stderr,"can't open file `%s`\n\n",buf);
      exit(2);
    }
    
    /* Now read the particle data */ 
    Ntype = headers[i].npart[PARTTYPE];
    for(n=0; n<PARTTYPE; n++)
            Nstart+=headers[i].npart[n];
    /*Particle positions */
    printf("Reading position and velocity...\n");
<<<<<<< HEAD
    /*This is a cheat so that peak memory usage is a bit lower*/
    for(k=0; k<3; k++)
    {
        int chunk=floor(Ntype/3);
        int chunke=chunk;
        if(k==2)
           chunke=Ntype-2*chunk;
        read_gadget_float3(temp,"POS ",Nstart+k*chunk,chunke,fd,old);
            for(n=0;n<chunke;n++)
            {
               P[NumRead+n+k*chunk].Pos[0]=temp[3*n];	
               P[NumRead+n+k*chunk].Pos[1]=temp[3*n+1];	
               P[NumRead+n+k*chunk].Pos[2]=temp[3*n+2];	
            }
    }
    
    /* Peculiar velocites */
    for(k=0; k<3; k++)
    {
        int chunk=floor(Ntype/3);
        int chunke=chunk;
        if(k==2)
           chunke=Ntype-2*chunk;
        read_gadget_float3(temp,"VEL ",Nstart+k*chunk,chunke,fd,old);
            for(n=0;n<chunke;n++)
            {
               P[NumRead+n+k*chunk].Vel[0]=temp[3*n];	
               P[NumRead+n+k*chunk].Vel[1]=temp[3*n+1];	
               P[NumRead+n+k*chunk].Vel[2]=temp[3*n+2];	
            }
    }
    free(temp);
    /*Done with triplets, read single valued things*/
    if(!(temp=malloc(Ntype*sizeof(float))))
    {
                    fprintf(stderr, "Failed to allocate temp memory\n");
                    exit(2);
    }
    
=======
    read_gadget_float3((*P).Pos+3*NumRead,"POS ",Nstart,Ntype,fd,0);
    /* Peculiar velocites */
    read_gadget_float3((*P).Vel+3*NumRead,"VEL ",Nstart,Ntype,fd,0);
>>>>>>> 46ebf6bb
    /* Particles masses  */
    printf("Reading mass and temp...\n");
    if(headers[i].mass[PARTTYPE])
        for(n=0;n<Ntype;n++)
          (*P).Mass[NumRead+n] = headers[i].mass[PARTTYPE];
    else
<<<<<<< HEAD
    {
        read_gadget_float(temp,"MASS",Nstart,Ntype,fd, old);
        for(n=0;n<Ntype;n++)
          P[NumRead+n].Mass= temp[n];
    }
=======
        read_gadget_float((*P).Mass+NumRead,"MASS",Nstart,Ntype,fd);
>>>>>>> 46ebf6bb
    if(headers[i].mass[0])
          omegab = headers[0].mass[PARTTYPE]/(headers[0].mass[PARTTYPE]+headers[0].mass[1])*omega0;
    else
          omegab = (*P).Mass[0]/((*P).Mass[0]+headers[0].mass[1])*omega0;
    if(PARTTYPE == 0)
      { 
        /*The internal energy of all the Sph particles is read in */
<<<<<<< HEAD
        read_gadget_float(temp,"U   ",Nstart,Ntype,fd, old);
        for(n=0; n<Ntype;n++)
            P[NumRead+n].U=temp[n];
=======
        read_gadget_float((*P).U+NumRead,"U   ",Nstart,Ntype,fd);
>>>>>>> 46ebf6bb
        /* The free electron fraction */
        if(headers[i].flag_cooling)
          {
            printf("Reading electron fractions...\n");
        #ifndef GADGET3
<<<<<<< HEAD
            read_gadget_float(temp,"NHP ",Nstart,Ntype,fd,old);
        #else
            /* Gadget-III changes the block names*/
            read_gadget_float(temp,"NE  ",Nstart,Ntype,fd,old);
=======
            read_gadget_float((*P).Ne+NumRead,"NHP ",Nstart,Ntype,fd);
        #else
            /* Gadget-III changes the block names*/
            read_gadget_float((*P).Ne+NumRead,"NE  ",Nstart,Ntype,fd);
>>>>>>> 46ebf6bb
        #endif
            /* The HI fraction, nHI/nH */
<<<<<<< HEAD
            read_gadget_float(temp,"NH  ",Nstart,Ntype,fd, old);
            for(n=0; n<Ntype;n++)
              P[NumRead+n].NH0=temp[n];
        #ifdef HELIUM
            read_gadget_float(temp,"NHEP",Nstart,Ntype,fd, old);
            for(n=0; n<Ntype;n++)
               P[NumRead+n].NHep=temp[n];
=======
            read_gadget_float((*P).NH0+NumRead,"NH  ",Nstart,Ntype,fd);
        #ifdef HELIUM
            read_gadget_float((*P).NHep+NumRead,"NHEP",Nstart,Ntype,fd);
>>>>>>> 46ebf6bb
        #endif  
          }

        /* The smoothing length */	  
<<<<<<< HEAD
       read_gadget_float(temp,"HSML",Nstart,Ntype,fd, old);
       for(n=0; n<Ntype;n++)
          P[NumRead+n].h=temp[n];
        
=======
       read_gadget_float((*P).h+NumRead,"HSML",Nstart,Ntype,fd);
>>>>>>> 46ebf6bb
      }
    NumRead+=Ntype;
    fclose(fd);
  }
  printf("P[%d].Pos = [%g %g %g]\n", 0, (*P).Pos[0], (*P).Pos[1],(*P).Pos[2]);
  printf("P[%d].Vel = [%g %g %g]\n", 0, (*P).Vel[0], (*P).Vel[1],(*P).Vel[2]);
  printf("P[%d].Mass = %e Ω_B=%g\n\n", NumRead, (*P).Mass[NumRead-1],omegab);
  printf("P[%d].U = %f\n\n", NumRead, (*P).U[NumRead-1]);
  printf("P[%d].Ne = %e\n", NumRead, (*P).Ne[NumRead-1]);
  printf("P[%d].NH0 = %e\n", NumRead, (*P).NH0[NumRead-1]);
  printf("P[%d].h = %f\n",NumRead, (*P).h[NumRead-1]);
  free(headers);
  return NumRead;
}

int alloc_parts(pdata* P, int np)
{
    return ((*P).Vel=malloc(np*3*sizeof(float))) &&
    ((*P).Pos=malloc(np*3*sizeof(float))) &&
    ((*P).Mass=malloc(np*sizeof(float))) &&
    ((*P).U=malloc(np*sizeof(float))) &&
    ((*P).NH0=malloc(np*sizeof(float))) &&
    ((*P).Ne=malloc(np*sizeof(float))) &&
#ifdef HELIUM
    ((*P).NHep=malloc(np*sizeof(float))) &&
#endif
    ((*P).h=malloc(np*sizeof(float)));
}

void free_parts(pdata* P)
{
    free((*P).Vel);
    free((*P).Pos);
    free((*P).Mass);
    free((*P).U);
    free((*P).NH0);
    free((*P).Ne);
    free((*P).h);
#ifdef HELIUM
    free((*P).NHep);
#endif
    return;
}<|MERGE_RESOLUTION|>--- conflicted
+++ resolved
@@ -20,11 +20,7 @@
 /* this routine loads particle data from Gadget's default
  * binary file format. (A snapshot may be distributed
  * into multiple files. */
-<<<<<<< HEAD
-int load_snapshot(char *fname, int files, int old)
-=======
-int load_snapshot(char *fname, int files, pdata *P)
->>>>>>> 46ebf6bb
+int load_snapshot(char *fname, int files,int old, pdata *P)
 {
   FILE *fd;
   gadget_header *headers;
@@ -127,66 +123,16 @@
             Nstart+=headers[i].npart[n];
     /*Particle positions */
     printf("Reading position and velocity...\n");
-<<<<<<< HEAD
-    /*This is a cheat so that peak memory usage is a bit lower*/
-    for(k=0; k<3; k++)
-    {
-        int chunk=floor(Ntype/3);
-        int chunke=chunk;
-        if(k==2)
-           chunke=Ntype-2*chunk;
-        read_gadget_float3(temp,"POS ",Nstart+k*chunk,chunke,fd,old);
-            for(n=0;n<chunke;n++)
-            {
-               P[NumRead+n+k*chunk].Pos[0]=temp[3*n];	
-               P[NumRead+n+k*chunk].Pos[1]=temp[3*n+1];	
-               P[NumRead+n+k*chunk].Pos[2]=temp[3*n+2];	
-            }
-    }
-    
+    read_gadget_float3((*P).Pos+3*NumRead,"POS ",Nstart,Ntype,fd,old);
     /* Peculiar velocites */
-    for(k=0; k<3; k++)
-    {
-        int chunk=floor(Ntype/3);
-        int chunke=chunk;
-        if(k==2)
-           chunke=Ntype-2*chunk;
-        read_gadget_float3(temp,"VEL ",Nstart+k*chunk,chunke,fd,old);
-            for(n=0;n<chunke;n++)
-            {
-               P[NumRead+n+k*chunk].Vel[0]=temp[3*n];	
-               P[NumRead+n+k*chunk].Vel[1]=temp[3*n+1];	
-               P[NumRead+n+k*chunk].Vel[2]=temp[3*n+2];	
-            }
-    }
-    free(temp);
-    /*Done with triplets, read single valued things*/
-    if(!(temp=malloc(Ntype*sizeof(float))))
-    {
-                    fprintf(stderr, "Failed to allocate temp memory\n");
-                    exit(2);
-    }
-    
-=======
-    read_gadget_float3((*P).Pos+3*NumRead,"POS ",Nstart,Ntype,fd,0);
-    /* Peculiar velocites */
-    read_gadget_float3((*P).Vel+3*NumRead,"VEL ",Nstart,Ntype,fd,0);
->>>>>>> 46ebf6bb
+    read_gadget_float3((*P).Vel+3*NumRead,"VEL ",Nstart,Ntype,fd,old);
     /* Particles masses  */
     printf("Reading mass and temp...\n");
     if(headers[i].mass[PARTTYPE])
         for(n=0;n<Ntype;n++)
           (*P).Mass[NumRead+n] = headers[i].mass[PARTTYPE];
     else
-<<<<<<< HEAD
-    {
-        read_gadget_float(temp,"MASS",Nstart,Ntype,fd, old);
-        for(n=0;n<Ntype;n++)
-          P[NumRead+n].Mass= temp[n];
-    }
-=======
-        read_gadget_float((*P).Mass+NumRead,"MASS",Nstart,Ntype,fd);
->>>>>>> 46ebf6bb
+        read_gadget_float((*P).Mass+NumRead,"MASS",Nstart,Ntype,fd,old);
     if(headers[i].mass[0])
           omegab = headers[0].mass[PARTTYPE]/(headers[0].mass[PARTTYPE]+headers[0].mass[1])*omega0;
     else
@@ -194,56 +140,26 @@
     if(PARTTYPE == 0)
       { 
         /*The internal energy of all the Sph particles is read in */
-<<<<<<< HEAD
-        read_gadget_float(temp,"U   ",Nstart,Ntype,fd, old);
-        for(n=0; n<Ntype;n++)
-            P[NumRead+n].U=temp[n];
-=======
-        read_gadget_float((*P).U+NumRead,"U   ",Nstart,Ntype,fd);
->>>>>>> 46ebf6bb
+        read_gadget_float((*P).U+NumRead,"U   ",Nstart,Ntype,fd,old);
         /* The free electron fraction */
         if(headers[i].flag_cooling)
           {
             printf("Reading electron fractions...\n");
         #ifndef GADGET3
-<<<<<<< HEAD
-            read_gadget_float(temp,"NHP ",Nstart,Ntype,fd,old);
+            read_gadget_float((*P).Ne+NumRead,"NHP ",Nstart,Ntype,fd,old);
         #else
             /* Gadget-III changes the block names*/
-            read_gadget_float(temp,"NE  ",Nstart,Ntype,fd,old);
-=======
-            read_gadget_float((*P).Ne+NumRead,"NHP ",Nstart,Ntype,fd);
-        #else
-            /* Gadget-III changes the block names*/
-            read_gadget_float((*P).Ne+NumRead,"NE  ",Nstart,Ntype,fd);
->>>>>>> 46ebf6bb
+            read_gadget_float((*P).Ne+NumRead,"NE  ",Nstart,Ntype,fd,old);
         #endif
             /* The HI fraction, nHI/nH */
-<<<<<<< HEAD
-            read_gadget_float(temp,"NH  ",Nstart,Ntype,fd, old);
-            for(n=0; n<Ntype;n++)
-              P[NumRead+n].NH0=temp[n];
+            read_gadget_float((*P).NH0+NumRead,"NH  ",Nstart,Ntype,fd,old);
         #ifdef HELIUM
-            read_gadget_float(temp,"NHEP",Nstart,Ntype,fd, old);
-            for(n=0; n<Ntype;n++)
-               P[NumRead+n].NHep=temp[n];
-=======
-            read_gadget_float((*P).NH0+NumRead,"NH  ",Nstart,Ntype,fd);
-        #ifdef HELIUM
-            read_gadget_float((*P).NHep+NumRead,"NHEP",Nstart,Ntype,fd);
->>>>>>> 46ebf6bb
+            read_gadget_float((*P).NHep+NumRead,"NHEP",Nstart,Ntype,fd,old);
         #endif  
           }
 
         /* The smoothing length */	  
-<<<<<<< HEAD
-       read_gadget_float(temp,"HSML",Nstart,Ntype,fd, old);
-       for(n=0; n<Ntype;n++)
-          P[NumRead+n].h=temp[n];
-        
-=======
-       read_gadget_float((*P).h+NumRead,"HSML",Nstart,Ntype,fd);
->>>>>>> 46ebf6bb
+       read_gadget_float((*P).h+NumRead,"HSML",Nstart,Ntype,fd,old);
       }
     NumRead+=Ntype;
     fclose(fd);
